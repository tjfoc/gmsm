--- conflicted
+++ resolved
@@ -1064,80 +1064,79 @@
 	return xOut, yOut, zOut
 }
 
-<<<<<<< HEAD
-func sm2P256Scalar3(in sm2P256FieldElement) sm2P256FieldElement {
-	var carry uint32
-
-	for i := 0; ; i++ {
-		in[i] *= 3
-		in[i] += carry
-		carry = in[i] >> 29
-		in[i] &= bottom29Bits
-
-		i++
-		if i == 9 {
-			break
-		}
-
-		in[i] *= 3
-		in[i] += carry
-		carry = in[i] >> 28
-		in[i] &= bottom28Bits
-	}
-
-	return sm2P256ReduceCarry(in, carry)
-}
-
-func sm2P256Scalar4(in sm2P256FieldElement) sm2P256FieldElement {
-	var carry, nextCarry uint32
-
-	for i := 0; ; i++ {
-		nextCarry = in[i] >> 27
-		in[i] <<= 2
-		in[i] &= bottom29Bits
-		in[i] += carry
-		carry = nextCarry + (in[i] >> 29)
-		in[i] &= bottom29Bits
-
-		i++
-		if i == 9 {
-			break
-		}
-		nextCarry = in[i] >> 26
-		in[i] <<= 2
-		in[i] &= bottom28Bits
-		in[i] += carry
-		carry = nextCarry + (in[i] >> 28)
-		in[i] &= bottom28Bits
-	}
-
-	return sm2P256ReduceCarry(in, carry)
-}
-
-func sm2P256Scalar8(in sm2P256FieldElement) sm2P256FieldElement {
-	var carry, nextCarry uint32
-
-	for i := 0; ; i++ {
-		nextCarry = in[i] >> 26
-		in[i] <<= 3
-		in[i] &= bottom29Bits
-		in[i] += carry
-		carry = nextCarry + (in[i] >> 29)
-		in[i] &= bottom29Bits
-
-		i++
-		if i == 9 {
-			break
-		}
-		nextCarry = in[i] >> 25
-		in[i] <<= 3
-		in[i] &= bottom28Bits
-		in[i] += carry
-		carry = nextCarry + (in[i] >> 28)
-		in[i] &= bottom28Bits
-	}
-
-	return sm2P256ReduceCarry(in, carry)
-}
-=======
->>>>>>> a3bea54c
+
+func sm2P256Scalar3(in sm2P256FieldElement) sm2P256FieldElement {	
+	var carry uint32	
+
+
+	for i := 0; ; i++ {	
+		in[i] *= 3	
+		in[i] += carry	
+		carry = in[i] >> 29	
+		in[i] &= bottom29Bits	
+
+		i++	
+		if i == 9 {	
+			break	
+		}	
+
+		in[i] *= 3	
+		in[i] += carry	
+		carry = in[i] >> 28	
+		in[i] &= bottom28Bits	
+	}	
+
+	return sm2P256ReduceCarry(in, carry)	
+}	
+
+func sm2P256Scalar4(in sm2P256FieldElement) sm2P256FieldElement {	
+	var carry, nextCarry uint32	
+
+	for i := 0; ; i++ {	
+		nextCarry = in[i] >> 27	
+		in[i] <<= 2	
+		in[i] &= bottom29Bits	
+		in[i] += carry	
+		carry = nextCarry + (in[i] >> 29)	
+		in[i] &= bottom29Bits	
+
+		i++	
+		if i == 9 {	
+			break	
+		}	
+		nextCarry = in[i] >> 26	
+		in[i] <<= 2	
+		in[i] &= bottom28Bits	
+		in[i] += carry	
+		carry = nextCarry + (in[i] >> 28)	
+		in[i] &= bottom28Bits	
+	}	
+
+	return sm2P256ReduceCarry(in, carry)	
+}	
+
+func sm2P256Scalar8(in sm2P256FieldElement) sm2P256FieldElement {	
+	var carry, nextCarry uint32	
+
+	for i := 0; ; i++ {	
+		nextCarry = in[i] >> 26	
+		in[i] <<= 3	
+		in[i] &= bottom29Bits	
+		in[i] += carry	
+		carry = nextCarry + (in[i] >> 29)	
+		in[i] &= bottom29Bits	
+
+		i++	
+		if i == 9 {	
+			break	
+		}	
+		nextCarry = in[i] >> 25	
+		in[i] <<= 3	
+		in[i] &= bottom28Bits	
+		in[i] += carry	
+		carry = nextCarry + (in[i] >> 28)	
+		in[i] &= bottom28Bits	
+	}	
+
+	return sm2P256ReduceCarry(in, carry)	
+}